import asyncio
import io
import json
import json as _json
import logging
<<<<<<< HEAD
import re
import sys
import typing
from contextlib import redirect_stdout
from pathlib import Path
=======
import os
>>>>>>> f9b63e97
from unittest import mock

import pytest

<<<<<<< HEAD
from mitmproxy.http import Headers

if sys.platform == 'win32':
    # workaround for
    # https://github.com/tornadoweb/tornado/issues/2751
    # https://www.tornadoweb.org/en/stable/index.html#installation
    # (copied multiple times in the codebase, please remove all occurrences)
    asyncio.set_event_loop_policy(asyncio.WindowsSelectorEventLoopPolicy())

=======
>>>>>>> f9b63e97
import tornado.testing  # noqa
from tornado import httpclient  # noqa
from tornado import websocket  # noqa

from mitmproxy import options, optmanager  # noqa
from mitmproxy.test import tflow  # noqa
from mitmproxy.tools.web import app  # noqa
from mitmproxy.tools.web import master as webmaster  # noqa


@pytest.fixture(scope="module")
def no_tornado_logging():
    logging.getLogger('tornado.access').disabled = True
    logging.getLogger('tornado.application').disabled = True
    logging.getLogger('tornado.general').disabled = True
    yield
    logging.getLogger('tornado.access').disabled = False
    logging.getLogger('tornado.application').disabled = False
    logging.getLogger('tornado.general').disabled = False


def get_json(resp: httpclient.HTTPResponse):
    return _json.loads(resp.body.decode())


@pytest.mark.usefixtures("no_tornado_logging")
class TestApp(tornado.testing.AsyncHTTPTestCase):
    def get_new_ioloop(self):
        io_loop = tornado.platform.asyncio.AsyncIOLoop()
        asyncio.set_event_loop(io_loop.asyncio_loop)
        return io_loop

    def get_app(self):
        o = options.Options(http2=False)
        m = webmaster.WebMaster(o, with_termlog=False)
        f = tflow.tflow(resp=True)
        f.id = "42"
        m.view.add([f])
        m.view.add([tflow.tflow(err=True)])
        m.log.info("test log")
        self.master = m
        self.view = m.view
        self.events = m.events
        webapp = app.Application(m, None)
        webapp.settings["xsrf_cookies"] = False
        return webapp

    def fetch(self, *args, **kwargs) -> httpclient.HTTPResponse:
        # tornado disallows POST without content by default.
        return super().fetch(*args, **kwargs, allow_nonstandard_methods=True)

    def put_json(self, url, data: dict) -> httpclient.HTTPResponse:
        return self.fetch(
            url,
            method="PUT",
            body=_json.dumps(data),
            headers={"Content-Type": "application/json"},
        )

    def test_index(self):
        assert self.fetch("/").code == 200

    def test_filter_help(self):
        assert self.fetch("/filter-help").code == 200

    def test_flows(self):
        resp = self.fetch("/flows")
        assert resp.code == 200
        assert get_json(resp)[0]["request"]["contentHash"]
        assert get_json(resp)[1]["error"]

    def test_flows_dump(self):
        resp = self.fetch("/flows/dump")
        assert b"address" in resp.body

    def test_clear(self):
        events = self.events.data.copy()
        flows = list(self.view)

        assert self.fetch("/clear", method="POST").code == 200

        assert not len(self.view)
        assert not len(self.events.data)

        # restore
        for f in flows:
            self.view.add([f])
        self.events.data = events

    def test_resume(self):
        for f in self.view:
            f.intercept()

        assert self.fetch(
            "/flows/42/resume", method="POST").code == 200
        assert sum(f.intercepted for f in self.view) == 1
        assert self.fetch("/flows/resume", method="POST").code == 200
        assert all(not f.intercepted for f in self.view)

    def test_kill(self):
        for f in self.view:
            f.backup()
            f.intercept()

        assert self.fetch("/flows/42/kill", method="POST").code == 200
        assert sum(f.killable for f in self.view) == 1
        assert self.fetch("/flows/kill", method="POST").code == 200
        assert all(not f.killable for f in self.view)
        for f in self.view:
            f.revert()

    def test_flow_delete(self):
        f = self.view.get_by_id("42")
        assert f

        assert self.fetch("/flows/42", method="DELETE").code == 200

        assert not self.view.get_by_id("42")
        self.view.add([f])

        assert self.fetch("/flows/1234", method="DELETE").code == 404

    def test_flow_update(self):
        f = self.view.get_by_id("42")
        assert f.request.method == "GET"
        f.backup()

        upd = {
            "request": {
                "method": "PATCH",
                "port": 123,
                "headers": [("foo", "bar")],
                "content": "req",
            },
            "response": {
                "msg": "Non-Authorisé",
                "code": 404,
                "headers": [("bar", "baz")],
                "content": "resp",
            }
        }
        assert self.put_json("/flows/42", upd).code == 200
        assert f.request.method == "PATCH"
        assert f.request.port == 123
        assert f.request.headers["foo"] == "bar"
        assert f.request.text == "req"
        assert f.response.msg == "Non-Authorisé"
        assert f.response.status_code == 404
        assert f.response.headers["bar"] == "baz"
        assert f.response.text == "resp"

        f.revert()

        assert self.put_json("/flows/42", {"foo": 42}).code == 400
        assert self.put_json("/flows/42", {"request": {"foo": 42}}).code == 400
        assert self.put_json("/flows/42", {"response": {"foo": 42}}).code == 400
        assert self.fetch("/flows/42", method="PUT", body="{}").code == 400
        assert self.fetch(
            "/flows/42",
            method="PUT",
            headers={"Content-Type": "application/json"},
            body="!!"
        ).code == 400

    def test_flow_duplicate(self):
        resp = self.fetch("/flows/42/duplicate", method="POST")
        assert resp.code == 200
        f = self.view.get_by_id(resp.body.decode())
        assert f
        assert f.id != "42"
        self.view.remove([f])

    def test_flow_revert(self):
        f = self.view.get_by_id("42")
        f.backup()
        f.request.method = "PATCH"
        self.fetch("/flows/42/revert", method="POST")
        assert not f._backup

    def test_flow_replay(self):
        with mock.patch("mitmproxy.command.CommandManager.call") as replay_call:
            assert self.fetch("/flows/42/replay", method="POST").code == 200
            assert replay_call.called

    def test_flow_content(self):
        f = self.view.get_by_id("42")
        f.backup()
        f.response.headers["Content-Encoding"] = "ran\x00dom"
        f.response.headers["Content-Disposition"] = 'inline; filename="filename.jpg"'

        r = self.fetch("/flows/42/response/content.data")
        assert r.body == b"message"
        assert r.headers["Content-Encoding"] == "random"
        assert r.headers["Content-Disposition"] == 'attachment; filename="filename.jpg"'

        del f.response.headers["Content-Disposition"]
        f.request.path = "/foo/bar.jpg"
        assert self.fetch(
            "/flows/42/response/content.data"
        ).headers["Content-Disposition"] == 'attachment; filename=bar.jpg'

        f.response.content = b""
        assert self.fetch("/flows/42/response/content.data").code == 400

        f.revert()

    def test_update_flow_content(self):
        assert self.fetch(
            "/flows/42/request/content.data",
            method="POST",
            body="new"
        ).code == 200
        f = self.view.get_by_id("42")
        assert f.request.content == b"new"
        assert f.modified()
        f.revert()

    def test_update_flow_content_multipart(self):
        body = (
            b'--somefancyboundary\r\n'
            b'Content-Disposition: form-data; name="a"; filename="a.txt"\r\n'
            b'\r\n'
            b'such multipart. very wow.\r\n'
            b'--somefancyboundary--\r\n'
        )
        assert self.fetch(
            "/flows/42/request/content.data",
            method="POST",
            headers={"Content-Type": 'multipart/form-data; boundary="somefancyboundary"'},
            body=body
        ).code == 200
        f = self.view.get_by_id("42")
        assert f.request.content == b"such multipart. very wow."
        assert f.modified()
        f.revert()

    def test_flow_content_view(self):
        assert get_json(self.fetch("/flows/42/request/content/raw")) == {
            "lines": [
                [["text", "content"]]
            ],
            "description": "Raw"
        }

    def test_commands(self):
        resp = self.fetch("/commands")
        assert resp.code == 200
        assert get_json(resp)["set"]["help"]

    def test_command_execute(self):
        resp = self.fetch("/commands/unknown", method="POST")
        assert resp.code == 500
        resp = self.fetch("/commands/commands.history.get", method="POST")
        assert resp.code == 200
        assert get_json(resp) == ["unknown", "commands.history.get"]

    def test_events(self):
        resp = self.fetch("/events")
        assert resp.code == 200
        assert get_json(resp)[0]["level"] == "info"

    def test_options(self):
        j = get_json(self.fetch("/options"))
        assert type(j) == dict
        assert type(j['anticache']) == dict

    def test_option_update(self):
        assert self.put_json("/options", {"anticache": True}).code == 200
        assert self.put_json("/options", {"wtf": True}).code == 400
        assert self.put_json("/options", {"anticache": "foo"}).code == 400

    def test_option_save(self):
        assert self.fetch("/options/save", method="POST").code == 200

    def test_err(self):
        with mock.patch("mitmproxy.tools.web.app.IndexHandler.get") as f:
            f.side_effect = RuntimeError
            assert self.fetch("/").code == 500

    @tornado.testing.gen_test
    def test_websocket(self):
        ws_url = f"ws://localhost:{self.get_http_port()}/updates"

        ws_client = yield websocket.websocket_connect(ws_url)
        self.master.options.anticomp = True

        r1 = yield ws_client.read_message()
        response = _json.loads(r1)
        assert response == {
            "resource": "options",
            "cmd": "update",
            "data": {
                "anticomp": {
                    "value": True,
                    "choices": None,
                    "default": False,
                    "help": "Try to convince servers to send us un-compressed data.",
                    "type": "bool",
                }
            }
        }
        ws_client.close()

        # trigger on_close by opening a second connection.
        ws_client2 = yield websocket.websocket_connect(ws_url)
        ws_client2.close()

    def test_generate_tflow_js(self):
        tf = tflow.tflow(resp=True, err=True)
        tf.request.trailers = Headers(trailer="qvalue")
        tf.response.trailers = Headers(trailer="qvalue")

        _tflow = app.flow_to_json(tf)
        # Set some value as constant, so that _tflow.js would not change every time.
        _tflow['id'] = "d91165be-ca1f-4612-88a9-c0f8696f3e29"
        _tflow['client_conn']['id'] = "4a18d1a0-50a1-48dd-9aa6-d45d74282939"
        _tflow['server_conn']['id'] = "f087e7b2-6d0a-41a8-a8f0-e1a4761395f8"
        tflow_json = _json.dumps(_tflow, indent=4, sort_keys=True)

        tflow_json = re.sub(
            r'( {8}"(address|is_replay|alpn_proto_negotiated)":)',
            r"        //@ts-ignore\n\1",
            tflow_json
        ).replace(": null", ": undefined")

        content = (
            "/** Auto-generated by test_app.py:TestApp._test_generate_tflow_js */\n"
            "import {HTTPFlow} from '../../flow';\n"
            "export default function(): HTTPFlow {\n"
            f"    return {tflow_json}\n"
            "}"
        )
        (Path(__file__).parent / "../../../../web/src/js/__tests__/ducks/_tflow.ts").write_bytes(
            content.encode()
        )

    def test_generate_options_js(self):
        o = options.Options()
        m = webmaster.WebMaster(o)
        opt: optmanager._Option

        def ts_type(t):
            if t == bool:
                return "boolean"
            if t == str:
                return "string"
            if t == int:
                return "number"
            if t == typing.Sequence[str]:
                return "string[]"
            if t == typing.Optional[str]:
                return "string | undefined"
            raise RuntimeError(t)

        with redirect_stdout(io.StringIO()) as s:

            print("/** Auto-generated by test_app.py:TestApp.test_generate_options_js */")

            print("export interface OptionsState {")
            for _, opt in sorted(m.options.items()):
                print(f"    {opt.name}: {ts_type(opt.typespec)}")
            print("}")
            print("")
            print("export type Option = keyof OptionsState")
            print("")
            print("export const defaultState: OptionsState = {")
            for _, opt in sorted(m.options.items()):
                print(f"    {opt.name}: {json.dumps(opt.default)},".replace(": null", ": undefined"))
            print("}")

        (Path(__file__).parent / "../../../../web/src/js/ducks/_options_gen.ts").write_bytes(
            s.getvalue().encode()
        )<|MERGE_RESOLUTION|>--- conflicted
+++ resolved
@@ -3,31 +3,17 @@
 import json
 import json as _json
 import logging
-<<<<<<< HEAD
 import re
-import sys
 import typing
 from contextlib import redirect_stdout
 from pathlib import Path
-=======
-import os
->>>>>>> f9b63e97
 from unittest import mock
 
 import pytest
 
-<<<<<<< HEAD
 from mitmproxy.http import Headers
 
-if sys.platform == 'win32':
-    # workaround for
-    # https://github.com/tornadoweb/tornado/issues/2751
-    # https://www.tornadoweb.org/en/stable/index.html#installation
-    # (copied multiple times in the codebase, please remove all occurrences)
-    asyncio.set_event_loop_policy(asyncio.WindowsSelectorEventLoopPolicy())
-
-=======
->>>>>>> f9b63e97
+
 import tornado.testing  # noqa
 from tornado import httpclient  # noqa
 from tornado import websocket  # noqa
